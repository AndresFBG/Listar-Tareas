--- conflicted
+++ resolved
@@ -75,11 +75,7 @@
         </div>
         <div class="form-group">
           <label for="taskDetails">Detalles</label>
-<<<<<<< HEAD
-          <textarea id="taskDetails" name="details"></textarea>
-=======
           <textarea id="taskDetails" name="details" rows="3" placeholder="Añade una descripción" ></textarea>
->>>>>>> 00ee312b
         </div>
         <div class="datetime-group">
           <div class="form-group">
