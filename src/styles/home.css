--- conflicted
+++ resolved
@@ -759,9 +759,6 @@
         height: 28px;
         font-size: 0.85rem;
     }
-<<<<<<< HEAD
-}
-=======
 
     .confirmation-icon {
         font-size: 2.5rem;
@@ -771,4 +768,3 @@
         font-size: 0.9rem;
     }
 }
->>>>>>> 00ee312b
